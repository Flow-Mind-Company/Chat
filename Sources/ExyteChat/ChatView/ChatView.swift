//
//  ChatView.swift
//  Chat
//
//  Created by Alisa Mylnikova on 20.04.2022.
//

import SwiftUI
<<<<<<< HEAD
=======
import GiphyUISDK
import FloatingButton
import SwiftUIIntrospect
>>>>>>> 4ad4318e
import ExyteMediaPicker

public typealias MediaPickerParameters = SelectionParamsHolder

public enum ChatType {
    case conversation // the latest message is at the bottom, new messages appear from the bottom
    case comments // the latest message is at the top, new messages appear from the top
}

public enum ReplyMode {
    case quote // when replying to message A, new message will appear as the newest message, quoting message A in its body
    case answer // when replying to message A, new message with appear direclty below message A as a separate cell without duplicating message A in its body
}

public struct ChatView<MessageContent: View, InputViewContent: View, MenuAction: MessageMenuAction>: View {
    
    /// To build a custom message view use the following parameters passed by this closure:
    /// - message containing user, attachments, etc.
    /// - position of message in its continuous group of messages from the same user
    /// - position of message in its continuous group of comments (only works for .answer ReplyMode, nil for .quote mode)
    /// - closure to show message context menu
    /// - closure to pass user interaction, .reply for example
    /// - pass attachment to this closure to use ChatView's fullscreen media viewer
    public typealias MessageBuilderClosure = ((
        _ message: Message,
        _ positionInGroup: PositionInUserGroup,
        _ positionInCommentsGroup: CommentsPosition?,
        _ showContextMenuClosure: @escaping () -> Void,
        _ messageActionClosure: @escaping (Message, DefaultMessageMenuAction) -> Void,
        _ showAttachmentClosure: @escaping (Attachment) -> Void
    ) -> MessageContent)
    
    /// To build a custom input view use the following parameters passed by this closure:
    /// - binding to the text in input view
    /// - InputViewAttachments to store the attachments from external pickers
    /// - current input view state: .message for main input view mode and .signature for input view in media picker mode
    /// - closure to pass user interaction, .recordAudioTap for example
    /// - dismiss keyboard closure
    public typealias InputViewBuilderClosure = (
        _ text: Binding<String>,
        _ attachments: InputViewAttachments,
        _ inputViewState: InputViewState,
        _ inputViewStyle: InputViewStyle,
        _ inputViewActionClosure: @escaping (InputViewAction) -> Void,
        _ dismissKeyboardClosure: ()->()
    ) -> InputViewContent
    
    /// To define custom message menu actions declare an enum conforming to MessageMenuAction. The library will show your custom menu options on long tap on message. Once the action is selected the following callback will be called:
    /// - action selected by the user from the menu. NOTE: when declaring this variable, specify its type (your custom descendant of MessageMenuAction) explicitly
    /// - a closure taking a case of default implementation of MessageMenuAction which provides simple actions handlers; you call this closure passing the selected message and choosing one of the default actions if you need them; or you can write a custom implementation for all your actions, in that case just ignore this closure
    /// - message for which the menu is displayed
    /// When implementing your own MessageMenuActionClosure, write a switch statement passing through all the cases of your MessageMenuAction, inside each case write your own action handler, or call the default one. NOTE: not all default actions work out of the box - e.g. for .edit you'll still need to provide a closure to save the edited text on your BE. Please see CommentsExampleView in ChatExample project for MessageMenuActionClosure usage example.
    public typealias MessageMenuActionClosure = (
        _ selectedMenuAction: MenuAction,
        _ defaultActionClosure: @escaping (Message, DefaultMessageMenuAction) -> Void,
        _ message: Message
    ) -> Void
    
    /// User and MessageId
    public typealias TapAvatarClosure = (User, String) -> ()
    
    @Environment(\.safeAreaInsets) private var safeAreaInsets
    @Environment(\.chatTheme) private var theme
    @Environment(\.giphyConfig) private var giphyConfig
    @Environment(\.mediaPickerTheme) private var pickerTheme
    
    // MARK: - Parameters
    
    let type: ChatType
    let sections: [MessagesSection]
    let ids: [String]
    let didSendMessage: (DraftMessage) -> Void
<<<<<<< HEAD
    var reactionDelegate: ReactionDelegate?

=======
    
>>>>>>> 4ad4318e
    // MARK: - View builders
    
    /// provide custom message view builder
    var messageBuilder: MessageBuilderClosure? = nil
    
    /// provide custom input view builder
    var inputViewBuilder: InputViewBuilderClosure? = nil
    
    /// message menu customization: create enum complying to MessageMenuAction and pass a closure processing your enum cases
    var messageMenuAction: MessageMenuActionClosure?
    
    /// content to display in between the chat list view and the input view
    var betweenListAndInputViewBuilder: (()->AnyView)?
    
    /// a header for the whole chat, which will scroll together with all the messages and headers
    var mainHeaderBuilder: (()->AnyView)?
    
    /// date section header builder
    var headerBuilder: ((Date)->AnyView)?
    
    /// provide strings for the chat view, these can be localized in the Localizable.strings files
    var localization: ChatLocalization = createLocalization()
    
    // MARK: - Customization
    
    var isListAboveInputView: Bool = true
    var showDateHeaders: Bool = true
    var isScrollEnabled: Bool = true
    var avatarSize: CGFloat = 32
    var messageUseMarkdown: Bool = false
    var showMessageMenuOnLongPress: Bool = true
    var messageMenuAnimationDuration: Double = 0.3
    var showNetworkConnectionProblem: Bool = false
    var tapAvatarClosure: TapAvatarClosure?
    var mediaPickerSelectionParameters: MediaPickerParameters?
    var orientationHandler: MediaPickerOrientationHandler = {_ in}
    var chatTitle: String?
    var paginationHandler: PaginationHandler?
    var showMessageTimeView = true
    var messageFont = UIFontMetrics.default.scaledFont(for: UIFont.systemFont(ofSize: 15))
    var availableInputs: [AvailableInputType] = [.text, .audio, .giphy, .media]
    var recorderSettings: RecorderSettings = RecorderSettings()
    
    @StateObject private var viewModel = ChatViewModel()
    @StateObject private var inputViewModel = InputViewModel()
    @StateObject private var globalFocusState = GlobalFocusState()
    @StateObject private var networkMonitor = NetworkMonitor()
    @StateObject private var keyboardState = KeyboardState()
    
    @State private var isScrolledToBottom: Bool = true
    @State private var shouldScrollToTop: () -> () = {}
<<<<<<< HEAD

    /// Used to prevent the MainView from responding to keyboard changes while the Menu is active
=======
    
    @State private var giphyConfigured = false
>>>>>>> 4ad4318e
    @State private var isShowingMenu = false

    @State private var tableContentHeight: CGFloat = 0
    @State private var inputViewSize = CGSize.zero
    @State private var cellFrames = [String: CGRect]()
<<<<<<< HEAD

=======
    @State private var menuCellPosition: CGPoint = .zero
    @State private var menuBgOpacity: CGFloat = 0
    @State private var menuCellOpacity: CGFloat = 0
    @State private var menuScrollView: UIScrollView?
    @State private var selectedMedia: GPHMedia? = nil
    
>>>>>>> 4ad4318e
    public init(messages: [Message],
                chatType: ChatType = .conversation,
                replyMode: ReplyMode = .quote,
                didSendMessage: @escaping (DraftMessage) -> Void,
                reactionDelegate: ReactionDelegate? = nil,
                messageBuilder: @escaping MessageBuilderClosure,
                inputViewBuilder: @escaping InputViewBuilderClosure,
                messageMenuAction: MessageMenuActionClosure?,
                localization: ChatLocalization) {
        self.type = chatType
        self.didSendMessage = didSendMessage
        self.reactionDelegate = reactionDelegate
        self.sections = ChatView.mapMessages(messages, chatType: chatType, replyMode: replyMode)
        self.ids = messages.map { $0.id }
        self.messageBuilder = messageBuilder
        self.inputViewBuilder = inputViewBuilder
        self.messageMenuAction = messageMenuAction
        self.localization = localization
    }
    
    public var body: some View {
        mainView
            .background(theme.colors.mainBG)
            .environmentObject(keyboardState)
        
            .fullScreenCover(isPresented: $viewModel.fullscreenAttachmentPresented) {
                let attachments = sections.flatMap { section in section.rows.flatMap { $0.message.attachments } }
                let index = attachments.firstIndex { $0.id == viewModel.fullscreenAttachmentItem?.id }
                
                GeometryReader { g in
                    FullscreenMediaPages(
                        viewModel: FullscreenMediaPagesViewModel(
                            attachments: attachments,
                            index: index ?? 0
                        ),
                        safeAreaInsets: g.safeAreaInsets,
                        onClose: { [weak viewModel] in
                            viewModel?.dismissAttachmentFullScreen()
                        }
                    )
                    .ignoresSafeArea()
                }
            }
            .onAppear() {
                if isGiphyAvailable() {
                    if let giphyKey = giphyConfig.giphyKey {
                        if !giphyConfigured {
                            giphyConfigured = true
                            Giphy.configure(apiKey: giphyKey)
                        }
                    } else {
                        print("WARNING: giphy key not provided, please pass a key using giphyConfig")
                    }
                }
            }
            .onChange(of: selectedMedia) { newValue in
                if let giphyMedia = newValue {
                    inputViewModel.attachments.giphyMedia = giphyMedia
                    inputViewModel.send()
                }
            }
            .sheet(isPresented: $inputViewModel.showGiphyPicker) {
                if giphyConfig.giphyKey != nil {
                    GiphyEditorView(
                        giphyConfig: giphyConfig,
                        selectedMedia: $selectedMedia
                    )
                    .environmentObject(globalFocusState)
                } else {
                    Text("no giphy key found")
                }
            }
            .fullScreenCover(isPresented: $inputViewModel.showPicker) {
                AttachmentsEditor(
                    inputViewModel: inputViewModel,
                    inputViewBuilder: inputViewBuilder,
                    chatTitle: chatTitle,
                    messageUseMarkdown: messageUseMarkdown,
                    orientationHandler: orientationHandler,
                    mediaPickerSelectionParameters: mediaPickerSelectionParameters,
                    availableInputs: availableInputs,
                    localization: localization
                )
                .environmentObject(globalFocusState)
            }
        
            .onChange(of: inputViewModel.showPicker) {
                if $0 {
                    globalFocusState.focus = nil
                }
            }
            .onChange(of: inputViewModel.showGiphyPicker) {
                if $0 {
                    globalFocusState.focus = nil
                }
            }
    }
    
    var mainView: some View {
        VStack {
            if !networkMonitor.isConnected, !networkMonitor.isConnected {
                waitingForNetwork
            }
            
            if isListAboveInputView {
                listWithButton
                if let builder = betweenListAndInputViewBuilder {
                    builder()
                }
                inputView
            } else {
                inputView
                if let builder = betweenListAndInputViewBuilder {
                    builder()
                }
                listWithButton
            }
        }
        // Used to prevent ChatView movement during Emoji Keyboard invocation
        .ignoresSafeArea(isShowingMenu ? .keyboard : [])
    }
    
    var waitingForNetwork: some View {
        VStack {
            Rectangle()
                .foregroundColor(theme.colors.mainText.opacity(0.12))
                .frame(height: 1)
            HStack {
                Spacer()
                Image("waiting", bundle: .current)
                Text(localization.waitingForNetwork)
                Spacer()
            }
            .padding(.top, 6)
            Rectangle()
                .foregroundColor(theme.colors.mainText.opacity(0.12))
                .frame(height: 1)
        }
        .padding(.top, 8)
    }
    
    @ViewBuilder
    var listWithButton: some View {
        switch type {
        case .conversation:
            ZStack(alignment: .bottomTrailing) {
                list
                
                if !isScrolledToBottom {
                    Button {
                        NotificationCenter.default.post(name: .onScrollToBottom, object: nil)
                    } label: {
                        theme.images.scrollToBottom
                            .frame(width: 40, height: 40)
                            .circleBackground(theme.colors.messageFriendBG)
                            .foregroundStyle(theme.colors.sendButtonBackground)
                            .shadow(color: .primary.opacity(0.1), radius: 2, y: 1)
                    }
                    .padding(8)
                }
            }
            
        case .comments:
            list
        }
    }
    
    @ViewBuilder
    var list: some View {
        UIList(viewModel: viewModel,
               inputViewModel: inputViewModel,
               isScrolledToBottom: $isScrolledToBottom,
               shouldScrollToTop: $shouldScrollToTop,
               tableContentHeight: $tableContentHeight,
               messageBuilder: messageBuilder,
               mainHeaderBuilder: mainHeaderBuilder,
               headerBuilder: headerBuilder,
               inputView: inputView,
               type: type,
               showDateHeaders: showDateHeaders,
               isScrollEnabled: isScrollEnabled,
               avatarSize: avatarSize,
               showMessageMenuOnLongPress: showMessageMenuOnLongPress,
               tapAvatarClosure: tapAvatarClosure,
               paginationHandler: paginationHandler,
               messageUseMarkdown: messageUseMarkdown,
               showMessageTimeView: showMessageTimeView,
               messageFont: messageFont,
               sections: sections,
               ids: ids
        )
        .applyIf(!isScrollEnabled) {
            $0.frame(height: tableContentHeight)
        }
        .onStatusBarTap {
            shouldScrollToTop()
        }
        .transparentNonAnimatingFullScreenCover(item: $viewModel.messageMenuRow) {
            if let row = viewModel.messageMenuRow {
<<<<<<< HEAD
                messageMenu(row)
                    .onAppear(perform: showMessageMenu)
=======
                ZStack(alignment: .topLeading) {
                    theme.colors.menuBG
                        .opacity(menuBgOpacity)
                        .ignoresSafeArea(.all)
                    
                    if needsScrollView {
                        ScrollView {
                            messageMenu(row)
                        }
                        .introspect(.scrollView, on: .iOS(.v16, .v17, .v18)) { scrollView in
                            DispatchQueue.main.async {
                                self.menuScrollView = scrollView
                            }
                        }
                        .opacity(readyToShowScrollView ? 1 : 0)
                    }
                    if !needsScrollView || !readyToShowScrollView {
                        messageMenu(row)
                            .position(menuCellPosition)
                    }
                }
                .onAppear {
                    DispatchQueue.main.async {
                        if let frame = cellFrames[row.id] {
                            showMessageMenu(frame)
                        }
                    }
                }
                .onTapGesture {
                    hideMessageMenu()
                }
>>>>>>> 4ad4318e
            }
            
        }
        .onPreferenceChange(MessageMenuPreferenceKey.self) {
            self.cellFrames = $0
        }
        .onTapGesture {
            globalFocusState.focus = nil
        }
        .onAppear {
            viewModel.didSendMessage = didSendMessage
            viewModel.inputViewModel = inputViewModel
            viewModel.globalFocusState = globalFocusState
            
            inputViewModel.didSendMessage = { value in
                Task { @MainActor in
                    didSendMessage(value)
                }
                if type == .conversation {
                    DispatchQueue.main.asyncAfter(deadline: .now() + 0.3) {
                        NotificationCenter.default.post(name: .onScrollToBottom, object: nil)
                    }
                }
            }
        }
    }
    
    var inputView: some View {
        Group {
            if let inputViewBuilder = inputViewBuilder {
                inputViewBuilder($inputViewModel.text, inputViewModel.attachments, inputViewModel.state, .message, inputViewModel.inputViewAction()) {
                    globalFocusState.focus = nil
                }
            } else {
                InputView(
                    viewModel: inputViewModel,
                    inputFieldId: viewModel.inputFieldId,
                    style: .message,
                    availableInputs: availableInputs,
                    messageUseMarkdown: messageUseMarkdown,
                    recorderSettings: recorderSettings,
                    localization: localization
                )
            }
        }
        .sizeGetter($inputViewSize)
        .environmentObject(globalFocusState)
        .onAppear(perform: inputViewModel.onStart)
        .onDisappear(perform: inputViewModel.onStop)
    }
    
    func messageMenu(_ row: MessageRow) -> some View {
        let cellFrame = cellFrames[row.id] ?? .zero

        return MessageMenu(
            viewModel: viewModel,
            isShowingMenu: $isShowingMenu,
            message: row.message,
            cellFrame: cellFrame,
            alignment: row.message.user.isCurrentUser ? .right : .left,
            leadingPadding: avatarSize + MessageView.horizontalAvatarPadding * 2,
            trailingPadding: MessageView.statusViewSize + MessageView.horizontalStatusPadding,
            font: messageFont,
            animationDuration: messageMenuAnimationDuration,
            onAction: menuActionClosure(row.message),
            reactionHandler: MessageMenu.ReactionConfig(
                delegate: reactionDelegate,
                didReact: reactionClosure(row.message)
            )) {
                ChatMessageView(viewModel: viewModel, messageBuilder: messageBuilder, row: row, chatType: type, avatarSize: avatarSize, tapAvatarClosure: nil, messageUseMarkdown: messageUseMarkdown, isDisplayingMessageMenu: true, showMessageTimeView: showMessageTimeView, messageFont: messageFont)
                    .onTapGesture {
                        hideMessageMenu()
                    }
            }
    }
    
    /// Constructs our default reactionCallback flow if the user supports Reactions by implementing the didReactToMessage closure
    private func reactionClosure(_ message: Message) -> (ReactionType?) -> () {
        return { reactionType in
            Task {
                // Run the callback on the main thread
                await MainActor.run {
                    // Hide the menu
                    hideMessageMenu()
                    // Send the draft reaction
                    guard let reactionDelegate, let reactionType else { return }
                    reactionDelegate.didReact(to: message, reaction: DraftReaction(messageID: message.id, type: reactionType))
                }
            }
        }
    }
    
    func menuActionClosure(_ message: Message) -> (MenuAction) -> () {
        if let messageMenuAction {
            return { action in
                hideMessageMenu()
                messageMenuAction(action, viewModel.messageMenuAction(), message)
            }
        } else if MenuAction.self == DefaultMessageMenuAction.self {
            return { action in
                hideMessageMenu()
                viewModel.messageMenuActionInternal(message: message, action: action as! DefaultMessageMenuAction)
            }
        }
        return { _ in }
    }
<<<<<<< HEAD

    func showMessageMenu() {
        isShowingMenu = true
=======
    
    func showMessageMenu(_ cellFrame: CGRect) {
        DispatchQueue.main.async {
            let wholeMenuHeight = menuButtonsSize.height + cellFrame.height
            let needsScrollTemp = wholeMenuHeight > UIScreen.main.bounds.height - safeAreaInsets.top - safeAreaInsets.bottom
            
            menuCellPosition = CGPoint(x: cellFrame.midX, y: cellFrame.minY + wholeMenuHeight/2 - safeAreaInsets.top)
            menuCellOpacity = 1
            
            DispatchQueue.main.asyncAfter(deadline: .now() + 0.01) {
                var finalCellPosition = menuCellPosition
                if needsScrollTemp ||
                    cellFrame.minY + wholeMenuHeight + safeAreaInsets.bottom > UIScreen.main.bounds.height {
                    
                    finalCellPosition = CGPoint(x: cellFrame.midX, y: UIScreen.main.bounds.height - wholeMenuHeight/2 - safeAreaInsets.top - safeAreaInsets.bottom
                    )
                }
                
                withAnimation(.linear(duration: 0.1)) {
                    menuBgOpacity = 0.9
                    menuCellPosition = finalCellPosition
                    isShowingMenu = true
                }
            }
            DispatchQueue.main.asyncAfter(deadline: .now() + 0.1) {
                needsScrollView = needsScrollTemp
            }
            DispatchQueue.main.asyncAfter(deadline: .now() + 0.2) {
                readyToShowScrollView = true
                if let menuScrollView = menuScrollView {
                    menuScrollView.contentOffset = CGPoint(x: 0, y: menuScrollView.contentSize.height - menuScrollView.frame.height + safeAreaInsets.bottom)
                }
            }
        }
>>>>>>> 4ad4318e
    }
    
    func hideMessageMenu() {
        viewModel.messageMenuRow = nil
        viewModel.messageFrame = .zero
        isShowingMenu = false
    }
    
    private func isGiphyAvailable() -> Bool {
        return availableInputs.contains(AvailableInputType.giphy)
    }
    
    private static func createLocalization() -> ChatLocalization {
        return ChatLocalization(
            inputPlaceholder: String(localized: "Type a message..."),
            signatureText: String(localized: "Add signature..."),
            cancelButtonText: String(localized: "Cancel"),
            recentToggleText: String(localized: "Recents"),
            waitingForNetwork: String(localized: "Waiting for network"),
            recordingText: String(localized: "Recording..."),
            replyToText: String(localized: "Reply to")
        )
    }
<<<<<<< HEAD
=======
    
>>>>>>> 4ad4318e
}

public extension ChatView {
    
    func betweenListAndInputViewBuilder<V: View>(_ builder: @escaping ()->V) -> ChatView {
        var view = self
        view.betweenListAndInputViewBuilder = {
            AnyView(builder())
        }
        return view
    }
    
    func mainHeaderBuilder<V: View>(_ builder: @escaping ()->V) -> ChatView {
        var view = self
        view.mainHeaderBuilder = {
            AnyView(builder())
        }
        return view
    }
    
    func headerBuilder<V: View>(_ builder: @escaping (Date)->V) -> ChatView {
        var view = self
        view.headerBuilder = { date in
            AnyView(builder(date))
        }
        return view
    }
    
    func isListAboveInputView(_ isAbove: Bool) -> ChatView {
        var view = self
        view.isListAboveInputView = isAbove
        return view
    }
    
    func showDateHeaders(_ showDateHeaders: Bool) -> ChatView {
        var view = self
        view.showDateHeaders = showDateHeaders
        return view
    }
    
    func isScrollEnabled(_ isScrollEnabled: Bool) -> ChatView {
        var view = self
        view.isScrollEnabled = isScrollEnabled
        return view
    }
    
    func showMessageMenuOnLongPress(_ show: Bool) -> ChatView {
        var view = self
        view.showMessageMenuOnLongPress = show
        return view
    }
    
    func showNetworkConnectionProblem(_ show: Bool) -> ChatView {
        var view = self
        view.showNetworkConnectionProblem = show
        return view
    }
    
    func assetsPickerLimit(assetsPickerLimit: Int) -> ChatView {
        var view = self
        view.mediaPickerSelectionParameters = MediaPickerParameters()
        view.mediaPickerSelectionParameters?.selectionLimit = assetsPickerLimit
        return view
    }
    
    func setMediaPickerSelectionParameters(_ params: MediaPickerParameters) -> ChatView {
        var view = self
        view.mediaPickerSelectionParameters = params
        return view
    }
    
    func orientationHandler(orientationHandler: @escaping MediaPickerOrientationHandler) -> ChatView {
        var view = self
        view.orientationHandler = orientationHandler
        return view
    }
    
    /// when user scrolls up to `pageSize`-th meassage, call the handler function, so user can load more messages
    /// NOTE: doesn't work well with `isScrollEnabled` false
    func enableLoadMore(pageSize: Int, _ handler: @escaping ChatPaginationClosure) -> ChatView {
        var view = self
        view.paginationHandler = PaginationHandler(handleClosure: handler, pageSize: pageSize)
        return view
    }
    
    @available(*, deprecated)
    func chatNavigation(title: String, status: String? = nil, cover: URL? = nil) -> some View {
        var view = self
        view.chatTitle = title
        return view.modifier(ChatNavigationModifier(title: title, status: status, cover: cover))
    }
    
    // makes sense only for built-in message view
    
    func avatarSize(avatarSize: CGFloat) -> ChatView {
        var view = self
        view.avatarSize = avatarSize
        return view
    }
    
    func tapAvatarClosure(_ closure: @escaping TapAvatarClosure) -> ChatView {
        var view = self
        view.tapAvatarClosure = closure
        return view
    }
    
    func messageUseMarkdown(_ messageUseMarkdown: Bool) -> ChatView {
        var view = self
        view.messageUseMarkdown = messageUseMarkdown
        return view
    }
    
    func showMessageTimeView(_ isShow: Bool) -> ChatView {
        var view = self
        view.showMessageTimeView = isShow
        return view
    }
    
    func setMessageFont(_ font: UIFont) -> ChatView {
        var view = self
        view.messageFont = font
        return view
    }
    
    // makes sense only for built-in input view
    
    func setAvailableInputs(_ types: [AvailableInputType]) -> ChatView {
        var view = self
        view.availableInputs = types
        return view
    }
    
    func setRecorderSettings(_ settings: RecorderSettings) -> ChatView {
        var view = self
        view.recorderSettings = settings
        return view
    }
    
<<<<<<< HEAD
    /// Sets the general duration of various message menu animations
    ///
    /// This value is more akin to 'how snappy' the message menu feels
    /// - Note: Good values are between 0.15 - 0.5 (defaults to 0.3)
    /// - Important: This value is clamped between 0.1 and 1.0
    func messageMenuAnimationDuration(_ duration:Double) -> ChatView {
        var view = self
        view.messageMenuAnimationDuration = max(0.1, min(1.0, duration))
        return view
    }
    
    /// Sets a ReactionDelegate on the ChatView for handling and configuring message reactions
    func messageReactionDelegate(_ configuration: ReactionDelegate) -> ChatView {
        var view = self
        view.reactionDelegate = configuration
        return view
    }
    
    /// Constructs, and applies, a ReactionDelegate for you based on the provided closures
    func onMessageReaction(
        didReactTo: @escaping (Message, DraftReaction) -> Void,
        canReactTo: ((Message) -> Bool)? = nil,
        availableReactionsFor: ((Message) -> [ReactionType]?)? = nil,
        allowEmojiSearchFor: ((Message) -> Bool)? = nil,
        shouldShowOverviewFor: ((Message) -> Bool)? = nil
    ) -> ChatView {
        var view = self
        view.reactionDelegate = DefaultReactionConfiguration(
            didReact: didReactTo,
            canReact: canReactTo,
            reactions: availableReactionsFor,
            allowEmojiSearch: allowEmojiSearchFor,
            shouldShowOverview: shouldShowOverviewFor
        )
        return view
    }
}
=======
}
>>>>>>> 4ad4318e
<|MERGE_RESOLUTION|>--- conflicted
+++ resolved
@@ -6,12 +6,9 @@
 //
 
 import SwiftUI
-<<<<<<< HEAD
-=======
 import GiphyUISDK
 import FloatingButton
 import SwiftUIIntrospect
->>>>>>> 4ad4318e
 import ExyteMediaPicker
 
 public typealias MediaPickerParameters = SelectionParamsHolder
@@ -84,12 +81,8 @@
     let sections: [MessagesSection]
     let ids: [String]
     let didSendMessage: (DraftMessage) -> Void
-<<<<<<< HEAD
     var reactionDelegate: ReactionDelegate?
 
-=======
-    
->>>>>>> 4ad4318e
     // MARK: - View builders
     
     /// provide custom message view builder
@@ -141,28 +134,14 @@
     
     @State private var isScrolledToBottom: Bool = true
     @State private var shouldScrollToTop: () -> () = {}
-<<<<<<< HEAD
 
     /// Used to prevent the MainView from responding to keyboard changes while the Menu is active
-=======
-    
-    @State private var giphyConfigured = false
->>>>>>> 4ad4318e
     @State private var isShowingMenu = false
 
     @State private var tableContentHeight: CGFloat = 0
     @State private var inputViewSize = CGSize.zero
     @State private var cellFrames = [String: CGRect]()
-<<<<<<< HEAD
-
-=======
-    @State private var menuCellPosition: CGPoint = .zero
-    @State private var menuBgOpacity: CGFloat = 0
-    @State private var menuCellOpacity: CGFloat = 0
-    @State private var menuScrollView: UIScrollView?
-    @State private var selectedMedia: GPHMedia? = nil
-    
->>>>>>> 4ad4318e
+
     public init(messages: [Message],
                 chatType: ChatType = .conversation,
                 replyMode: ReplyMode = .quote,
@@ -362,42 +341,8 @@
         }
         .transparentNonAnimatingFullScreenCover(item: $viewModel.messageMenuRow) {
             if let row = viewModel.messageMenuRow {
-<<<<<<< HEAD
                 messageMenu(row)
                     .onAppear(perform: showMessageMenu)
-=======
-                ZStack(alignment: .topLeading) {
-                    theme.colors.menuBG
-                        .opacity(menuBgOpacity)
-                        .ignoresSafeArea(.all)
-                    
-                    if needsScrollView {
-                        ScrollView {
-                            messageMenu(row)
-                        }
-                        .introspect(.scrollView, on: .iOS(.v16, .v17, .v18)) { scrollView in
-                            DispatchQueue.main.async {
-                                self.menuScrollView = scrollView
-                            }
-                        }
-                        .opacity(readyToShowScrollView ? 1 : 0)
-                    }
-                    if !needsScrollView || !readyToShowScrollView {
-                        messageMenu(row)
-                            .position(menuCellPosition)
-                    }
-                }
-                .onAppear {
-                    DispatchQueue.main.async {
-                        if let frame = cellFrames[row.id] {
-                            showMessageMenu(frame)
-                        }
-                    }
-                }
-                .onTapGesture {
-                    hideMessageMenu()
-                }
->>>>>>> 4ad4318e
             }
             
         }
@@ -411,7 +356,7 @@
             viewModel.didSendMessage = didSendMessage
             viewModel.inputViewModel = inputViewModel
             viewModel.globalFocusState = globalFocusState
-            
+
             inputViewModel.didSendMessage = { value in
                 Task { @MainActor in
                     didSendMessage(value)
@@ -424,7 +369,7 @@
             }
         }
     }
-    
+
     var inputView: some View {
         Group {
             if let inputViewBuilder = inputViewBuilder {
@@ -504,46 +449,9 @@
         }
         return { _ in }
     }
-<<<<<<< HEAD
 
     func showMessageMenu() {
         isShowingMenu = true
-=======
-    
-    func showMessageMenu(_ cellFrame: CGRect) {
-        DispatchQueue.main.async {
-            let wholeMenuHeight = menuButtonsSize.height + cellFrame.height
-            let needsScrollTemp = wholeMenuHeight > UIScreen.main.bounds.height - safeAreaInsets.top - safeAreaInsets.bottom
-            
-            menuCellPosition = CGPoint(x: cellFrame.midX, y: cellFrame.minY + wholeMenuHeight/2 - safeAreaInsets.top)
-            menuCellOpacity = 1
-            
-            DispatchQueue.main.asyncAfter(deadline: .now() + 0.01) {
-                var finalCellPosition = menuCellPosition
-                if needsScrollTemp ||
-                    cellFrame.minY + wholeMenuHeight + safeAreaInsets.bottom > UIScreen.main.bounds.height {
-                    
-                    finalCellPosition = CGPoint(x: cellFrame.midX, y: UIScreen.main.bounds.height - wholeMenuHeight/2 - safeAreaInsets.top - safeAreaInsets.bottom
-                    )
-                }
-                
-                withAnimation(.linear(duration: 0.1)) {
-                    menuBgOpacity = 0.9
-                    menuCellPosition = finalCellPosition
-                    isShowingMenu = true
-                }
-            }
-            DispatchQueue.main.asyncAfter(deadline: .now() + 0.1) {
-                needsScrollView = needsScrollTemp
-            }
-            DispatchQueue.main.asyncAfter(deadline: .now() + 0.2) {
-                readyToShowScrollView = true
-                if let menuScrollView = menuScrollView {
-                    menuScrollView.contentOffset = CGPoint(x: 0, y: menuScrollView.contentSize.height - menuScrollView.frame.height + safeAreaInsets.bottom)
-                }
-            }
-        }
->>>>>>> 4ad4318e
     }
     
     func hideMessageMenu() {
@@ -567,10 +475,7 @@
             replyToText: String(localized: "Reply to")
         )
     }
-<<<<<<< HEAD
-=======
-    
->>>>>>> 4ad4318e
+    
 }
 
 public extension ChatView {
@@ -709,7 +614,6 @@
         return view
     }
     
-<<<<<<< HEAD
     /// Sets the general duration of various message menu animations
     ///
     /// This value is more akin to 'how snappy' the message menu feels
@@ -747,6 +651,3 @@
         return view
     }
 }
-=======
-}
->>>>>>> 4ad4318e
