//
//  InputView.swift
//  Chat
//
//  Created by Alex.M on 25.05.2022.
//

import SwiftUI
import ExyteMediaPicker
import GiphyUISDK

public enum InputViewStyle {
    case message
    case signature

    var placeholder: String {
        switch self {
        case .message:
            return "Type a message..."
        case .signature:
            return "Add signature..."
        }
    }
}

public enum InputViewAction {
    case giphy
    case photo
    case add
    case camera
    case send

    case recordAudioHold
    case recordAudioTap
    case recordAudioLock
    case stopRecordAudio
    case deleteRecord
    case playRecord
    case pauseRecord
    //    case location
    //    case document

    case saveEdit
    case cancelEdit
}

public enum InputViewState {
    case empty
    case hasTextOrMedia

    case waitingForRecordingPermission
    case isRecordingHold
    case isRecordingTap
    case hasRecording
    case playingRecording
    case pausedRecording

    case editing

    var canSend: Bool {
        switch self {
        case .hasTextOrMedia, .hasRecording, .isRecordingTap, .playingRecording, .pausedRecording: return true
        default: return false
        }
    }
}

public enum AvailableInputType {
  case text
  case media
  case audio
  case giphy
}

public struct InputViewAttachments {
  public var medias: [Media] = []
  public var recording: Recording?
  public var giphyMedia: GPHMedia?
  public var replyMessage: ReplyMessage?
}

struct InputView: View {
    
    @Environment(\.chatTheme) private var theme
    @Environment(\.mediaPickerTheme) private var pickerTheme
    
    @ObservedObject var viewModel: InputViewModel
    var inputFieldId: UUID
    var style: InputViewStyle
    var availableInputs: [AvailableInputType]
    var messageUseMarkdown: Bool
    var recorderSettings: RecorderSettings = RecorderSettings()
    var localization: ChatLocalization
    
    @StateObject var recordingPlayer = RecordingPlayer()
    
    private var onAction: (InputViewAction) -> Void {
        viewModel.inputViewAction()
    }
    
    private var state: InputViewState {
        viewModel.state
    }
    
    @State private var overlaySize: CGSize = .zero
    
    @State private var recordButtonFrame: CGRect = .zero
    @State private var lockRecordFrame: CGRect = .zero
    @State private var deleteRecordFrame: CGRect = .zero
    
    @State private var dragStart: Date?
    @State private var tapDelayTimer: Timer?
    @State private var cancelGesture = false
    private let tapDelay = 0.2
    
    var body: some View {
        VStack {
            viewOnTop
            HStack(alignment: .bottom, spacing: 10) {
                HStack(alignment: .bottom, spacing: 0) {
                    leftView
                    middleView
                    rightView
                }
                .background {
                    RoundedRectangle(cornerRadius: 18)
                        .fill(theme.colors.inputBG)
                }
                
                rightOutsideButton
            }
            .padding(.horizontal, 12)
            .padding(.vertical, 8)
        }
        .background(backgroundColor)
        .onAppear {
            viewModel.recordingPlayer = recordingPlayer
            viewModel.setRecorderSettings(recorderSettings: recorderSettings)
        }
        .gesture(dismissKeyboardGesture())
    }
    
    @ViewBuilder
    var leftView: some View {
        if [.isRecordingTap, .isRecordingHold, .hasRecording, .playingRecording, .pausedRecording].contains(state) {
            deleteRecordButton
        } else {
            switch style {
            case .message:
                if isGiphyAvailable() {
                    giphyButton
                }
                if isMediaAvailable() {
                    attachButton
                }
            case .signature:
                if viewModel.mediaPickerMode == .cameraSelection {
                    addButton
                } else {
                    Color.clear.frame(width: 12, height: 1)
                }
            }
        }
    }
    
    
    
    @ViewBuilder
    var middleView: some View {
        Group {
            switch state {
            case .hasRecording, .playingRecording, .pausedRecording:
                recordWaveform
            case .isRecordingHold:
                swipeToCancel
            case .isRecordingTap:
                recordingInProgress
            default:
                TextInputView(
                    text: $viewModel.text,
                    inputFieldId: inputFieldId,
                    style: style,
                    availableInputs: availableInputs,
                    localization: localization
                )
            }
        }
        .frame(minHeight: 48)
    }
    
    @ViewBuilder
    var rightView: some View {
        Group {
            switch state {
            case .empty, .waitingForRecordingPermission:
                if case .message = style, isMediaAvailable() {
                    cameraButton
                }
            case .isRecordingHold, .isRecordingTap:
                recordDurationInProcess
            case .hasRecording:
                recordDuration
            case .playingRecording, .pausedRecording:
                recordDurationLeft
            default:
                Color.clear.frame(width: 8, height: 1)
            }
        }
        .frame(minHeight: 48)
    }
    
    @ViewBuilder
    var editingButtons: some View {
        HStack {
            Button {
                onAction(.cancelEdit)
            } label: {
                Image(systemName: "xmark")
                    .foregroundStyle(.white)
                    .fontWeight(.bold)
                    .padding(5)
                    .background(Circle().foregroundStyle(.red))
            }
            
            Button {
                onAction(.saveEdit)
            } label: {
                Image(systemName: "checkmark")
                    .foregroundStyle(.white)
                    .fontWeight(.bold)
                    .padding(5)
                    .background(Circle().foregroundStyle(.green))
            }
        }
    }
    
    @ViewBuilder
    var rightOutsideButton: some View {
        if state == .editing {
            editingButtons
                .frame(height: 48)
        }
        else {
            ZStack {
                if [.isRecordingTap, .isRecordingHold].contains(state) {
                    RecordIndicator()
                        .viewSize(80)
                        .foregroundColor(theme.colors.sendButtonBackground)
                }
                Group {
                    if state.canSend || !isAudioAvailable()   {
                        sendButton
                            .disabled(!state.canSend)
                    } else {
                        recordButton
                            .highPriorityGesture(dragGesture())
                    }
                }
                .compositingGroup()
                .overlay(alignment: .top) {
                    Group {
                        if state == .isRecordingTap {
                            stopRecordButton
                        } else if state == .isRecordingHold {
                            lockRecordButton
                        }
                    }
                    .sizeGetter($overlaySize)
                    // hardcode 28 for now because sizeGetter returns 0 somehow
                    .offset(y: (state == .isRecordingTap ? -28 : -overlaySize.height) - 24)
                }
            }
            .viewSize(48)
        }
    }
    
    @ViewBuilder
    var viewOnTop: some View {
        if let message = viewModel.attachments.replyMessage {
            VStack(spacing: 8) {
                Rectangle()
                    .foregroundColor(theme.colors.messageFriendBG)
                    .frame(height: 2)
                
                HStack {
                    theme.images.reply.replyToMessage
                    Capsule()
                        .foregroundColor(theme.colors.messageMyBG)
                        .frame(width: 2)
                    VStack(alignment: .leading) {
                        Text(localization.replyToText + " " + message.user.name)
                            .font(.caption2)
                            .foregroundColor(theme.colors.mainCaptionText)
                        if !message.text.isEmpty {
                            textView(message.text)
                                .font(.caption2)
                                .lineLimit(1)
                                .foregroundColor(theme.colors.mainText)
                        }
                    }
                    .padding(.vertical, 2)
                    
                    Spacer()
                    
                    if let first = message.attachments.first {
                        AsyncImageView(url: first.thumbnail)
                            .viewSize(30)
                            .cornerRadius(4)
                            .padding(.trailing, 16)
                    }
                    
                    if let _ = message.recording {
                        theme.images.inputView.microphone
                            .renderingMode(.template)
                            .foregroundColor(theme.colors.mainTint)
                    }
                    
                    theme.images.reply.cancelReply
                        .onTapGesture {
                            viewModel.attachments.replyMessage = nil
                        }
                }
                .padding(.horizontal, 26)
            }
            .fixedSize(horizontal: false, vertical: true)
        }
    }
    
    @ViewBuilder
    func textView(_ text: String) -> some View {
        if messageUseMarkdown,
           let attributed = try? AttributedString(markdown: text) {
            Text(attributed)
        } else {
            Text(text)
        }
    }
    
    var attachButton: some View {
        Button {
            onAction(.photo)
        } label: {
            theme.images.inputView.attach
                .viewSize(24)
                .padding(EdgeInsets(top: 12, leading: 12, bottom: 12, trailing: 8))
        }
    }
    
    var giphyButton: some View {
        Button {
            onAction(.giphy)
        } label: {
            theme.images.inputView.sticker
                .resizable()
                .viewSize(24)
                .padding(EdgeInsets(top: 12, leading: 12, bottom: 12, trailing: 8))
        }
    }
    
    var addButton: some View {
        Button {
            onAction(.add)
        } label: {
            theme.images.inputView.add
                .viewSize(24)
                .circleBackground(theme.colors.sendButtonBackground)
                .padding(EdgeInsets(top: 12, leading: 12, bottom: 12, trailing: 8))
        }
    }
    
    var cameraButton: some View {
        Button {
            onAction(.camera)
        } label: {
            theme.images.inputView.attachCamera
                .viewSize(24)
                .padding(EdgeInsets(top: 12, leading: 8, bottom: 12, trailing: 12))
        }
    }
    
    var sendButton: some View {
        Button {
            onAction(.send)
        } label: {
            theme.images.inputView.arrowSend
                .viewSize(48)
                .circleBackground(theme.colors.sendButtonBackground)
        }
    }
    
    var recordButton: some View {
        theme.images.inputView.microphone
            .viewSize(48)
            .circleBackground(theme.colors.sendButtonBackground)
            .frameGetter($recordButtonFrame)
    }
    
    var deleteRecordButton: some View {
        Button {
            onAction(.deleteRecord)
        } label: {
            theme.images.recordAudio.deleteRecord
                .viewSize(24)
                .padding(EdgeInsets(top: 12, leading: 12, bottom: 12, trailing: 8))
        }
        .frameGetter($deleteRecordFrame)
    }
    
    var stopRecordButton: some View {
        Button {
            onAction(.stopRecordAudio)
        } label: {
            theme.images.recordAudio.stopRecord
                .viewSize(28)
                .background(
                    Capsule()
                        .fill(Color.white)
                        .shadow(color: .black.opacity(0.4), radius: 1)
                )
        }
    }
    
    var lockRecordButton: some View {
        Button {
            onAction(.recordAudioLock)
        } label: {
            VStack(spacing: 20) {
                theme.images.recordAudio.lockRecord
                theme.images.recordAudio.sendRecord
            }
            .frame(width: 28)
            .padding(.vertical, 16)
            .background(
                Capsule()
                    .fill(Color.white)
                    .shadow(color: .black.opacity(0.4), radius: 1)
            )
        }
        .frameGetter($lockRecordFrame)
    }
    
    var swipeToCancel: some View {
        HStack {
            Spacer()
            Button {
                onAction(.deleteRecord)
            } label: {
                HStack {
                    theme.images.recordAudio.cancelRecord
                        .renderingMode(.template)
                        .foregroundStyle(theme.colors.mainText)
                    Text(localization.cancelButtonText)
                        .font(.footnote)
                        .foregroundColor(theme.colors.mainText)
                }
            }
            Spacer()
        }
    }
    
    var recordingInProgress: some View {
        HStack {
            Spacer()
            Text(localization.recordingText)
                .font(.footnote)
                .foregroundColor(theme.colors.mainText)
            Spacer()
        }
    }
    
    var recordDurationInProcess: some View {
        HStack {
            Circle()
                .foregroundColor(theme.colors.recordDot)
                .viewSize(6)
            recordDuration
        }
    }
    
    var recordDuration: some View {
        Text(DateFormatter.timeString(Int(viewModel.attachments.recording?.duration ?? 0)))
            .foregroundColor(theme.colors.mainText)
            .opacity(0.6)
            .font(.caption2)
            .monospacedDigit()
            .padding(.trailing, 12)
    }
    
    var recordDurationLeft: some View {
        Text(DateFormatter.timeString(Int(recordingPlayer.secondsLeft)))
            .foregroundColor(theme.colors.mainText)
            .opacity(0.6)
            .font(.caption2)
            .monospacedDigit()
            .padding(.trailing, 12)
    }
    
    var playRecordButton: some View {
        Button {
            onAction(.playRecord)
        } label: {
            theme.images.recordAudio.playRecord
        }
    }
    
    var pauseRecordButton: some View {
        Button {
            onAction(.pauseRecord)
        } label: {
            theme.images.recordAudio.pauseRecord
        }
    }
    
    @ViewBuilder
    var recordWaveform: some View {
        if let samples = viewModel.attachments.recording?.waveformSamples {
            HStack(spacing: 8) {
                Group {
                    if state == .hasRecording || state == .pausedRecording {
                        playRecordButton
                    } else if state == .playingRecording {
                        pauseRecordButton
                    }
                }
                .frame(width: 20)
                
                RecordWaveformPlaying(samples: samples, progress: recordingPlayer.progress, color: theme.colors.mainText, addExtraDots: true) { progress in
                    recordingPlayer.seek(with: viewModel.attachments.recording!, to: progress)
                }
            }
            .padding(.horizontal, 8)
        }
    }
    
    var backgroundColor: Color {
        switch style {
        case .message:
            return theme.colors.mainBG
        case .signature:
            return pickerTheme.main.albumSelectionBackground
        }
    }
    
    
    func dragGesture() -> some Gesture {
        DragGesture(minimumDistance: 0.0, coordinateSpace: .global)
            .onChanged { value in
                if dragStart == nil {
                    dragStart = Date()
                    cancelGesture = false
                    tapDelayTimer = Timer.scheduledTimer(withTimeInterval: tapDelay, repeats: false) { _ in
                        if state != .isRecordingTap, state != .waitingForRecordingPermission {
                            self.onAction(.recordAudioHold)
                        }
                    }
                }
                
                if value.location.y < lockRecordFrame.minY,
                   value.location.x > recordButtonFrame.minX {
                    cancelGesture = true
                    onAction(.recordAudioLock)
                }
                
                if value.location.x < UIScreen.main.bounds.width/2,
                   value.location.y > recordButtonFrame.minY {
                    cancelGesture = true
                    onAction(.deleteRecord)
                }
            }
            .onEnded() { value in
                if !cancelGesture {
                    tapDelayTimer = nil
                    if recordButtonFrame.contains(value.location) {
                        if let dragStart = dragStart, Date().timeIntervalSince(dragStart) < tapDelay {
                            onAction(.recordAudioTap)
                        } else if state != .waitingForRecordingPermission {
                            onAction(.send)
                        }
                    }
                    else if lockRecordFrame.contains(value.location) {
                        onAction(.recordAudioLock)
                    }
                    else if deleteRecordFrame.contains(value.location) {
                        onAction(.deleteRecord)
                    } else {
                        onAction(.send)
                    }
                }
                dragStart = nil
            }
    }
    
<<<<<<< HEAD
    /// A downward drag that is initiated on the InputView and traverses at least 100 pixels will request the keyboard to be dismissed if active.
    func dismissKeyboardGesture() -> some Gesture {
        DragGesture()
            .onEnded { val in
                if val.translation.height > 100 {
                    // dismiss the keyboard
                    UIApplication.shared.sendAction(#selector(UIResponder.resignFirstResponder), to: nil, from: nil, for: nil)
                }
            }
    }
}
=======
    private func isAudioAvailable() -> Bool {
        return availableInputs.contains(AvailableInputType.audio)
    }
    
    private func isGiphyAvailable() -> Bool {
        return availableInputs.contains(AvailableInputType.giphy)
    }
    
    private func isMediaAvailable() -> Bool {
        return availableInputs.contains(AvailableInputType.media)
    }
}
>>>>>>> 4ad4318e
<|MERGE_RESOLUTION|>--- conflicted
+++ resolved
@@ -590,19 +590,6 @@
             }
     }
     
-<<<<<<< HEAD
-    /// A downward drag that is initiated on the InputView and traverses at least 100 pixels will request the keyboard to be dismissed if active.
-    func dismissKeyboardGesture() -> some Gesture {
-        DragGesture()
-            .onEnded { val in
-                if val.translation.height > 100 {
-                    // dismiss the keyboard
-                    UIApplication.shared.sendAction(#selector(UIResponder.resignFirstResponder), to: nil, from: nil, for: nil)
-                }
-            }
-    }
-}
-=======
     private func isAudioAvailable() -> Bool {
         return availableInputs.contains(AvailableInputType.audio)
     }
@@ -615,4 +602,3 @@
         return availableInputs.contains(AvailableInputType.media)
     }
 }
->>>>>>> 4ad4318e
