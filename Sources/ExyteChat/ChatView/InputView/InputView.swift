//
//  InputView.swift
//  Chat
//
//  Created by Alex.M on 25.05.2022.
//

import SwiftUI
import ExyteMediaPicker

public enum InputViewStyle {
    case message
    case signature

    var placeholder: String {
        switch self {
        case .message:
            return "Type a message..."
        case .signature:
            return "Add signature..."
        }
    }
}

public enum InputViewAction {
    case photo
    case add
    case camera
    case send

    case recordAudioHold
    case recordAudioTap
    case recordAudioLock
    case stopRecordAudio
    case deleteRecord
    case playRecord
    case pauseRecord
    //    case location
    //    case document

    case saveEdit
    case cancelEdit
}

public enum InputViewState {
    case empty
    case hasTextOrMedia

    case waitingForRecordingPermission
    case isRecordingHold
    case isRecordingTap
    case hasRecording
    case playingRecording
    case pausedRecording

    case editing

    var canSend: Bool {
        switch self {
        case .hasTextOrMedia, .hasRecording, .isRecordingTap, .playingRecording, .pausedRecording: return true
        default: return false
        }
    }
}

public enum AvailableInputType {
    case full // media + text + audio
    case textAndMedia
    case textAndAudio
    case textOnly

    var isMediaAvailable: Bool {
        [.full, .textAndMedia].contains(self)
    }

    var isAudioAvailable: Bool {
        [.full, .textAndAudio].contains(self)
    }
}

public struct InputViewAttachments {
    public var medias: [Media] = []
    public var recording: Recording?
    public var replyMessage: ReplyMessage?
}

struct InputView: View {

    @Environment(\.chatTheme) private var theme
    @Environment(\.mediaPickerTheme) private var pickerTheme

    @ObservedObject var viewModel: InputViewModel
    var inputFieldId: UUID
    var style: InputViewStyle
    var availableInput: AvailableInputType
    var messageUseMarkdown: Bool
    var recorderSettings: RecorderSettings = RecorderSettings()
    var localization: ChatLocalization
    
    @StateObject var recordingPlayer = RecordingPlayer()

    private var onAction: (InputViewAction) -> Void {
        viewModel.inputViewAction()
    }

    private var state: InputViewState {
        viewModel.state
    }

    @State private var overlaySize: CGSize = .zero

    @State private var recordButtonFrame: CGRect = .zero
    @State private var lockRecordFrame: CGRect = .zero
    @State private var deleteRecordFrame: CGRect = .zero

    @State private var dragStart: Date?
    @State private var tapDelayTimer: Timer?
    @State private var cancelGesture = false
    private let tapDelay = 0.2

    var body: some View {
        VStack {
            viewOnTop
            HStack(alignment: .bottom, spacing: 10) {
                HStack(alignment: .bottom, spacing: 0) {
                    leftView
                    middleView
                    rightView
                }
                .background {
                    RoundedRectangle(cornerRadius: 18)
                        .fill(theme.colors.inputBG)
                }

                rightOutsideButton
            }
            .padding(.horizontal, 12)
            .padding(.vertical, 8)
        }
        .background(backgroundColor)
        .onAppear {
            viewModel.recordingPlayer = recordingPlayer
            viewModel.setRecorderSettings(recorderSettings: recorderSettings)
        }
    }

    @ViewBuilder
    var leftView: some View {
        if [.isRecordingTap, .isRecordingHold, .hasRecording, .playingRecording, .pausedRecording].contains(state) {
            deleteRecordButton
        } else {
            switch style {
            case .message:
                if availableInput.isMediaAvailable {
                    attachButton
                }
            case .signature:
                if viewModel.mediaPickerMode == .cameraSelection {
                    addButton
                } else {
                    Color.clear.frame(width: 12, height: 1)
                }
            }
        }
    }

    @ViewBuilder
    var middleView: some View {
        Group {
            switch state {
            case .hasRecording, .playingRecording, .pausedRecording:
                recordWaveform
            case .isRecordingHold:
                swipeToCancel
            case .isRecordingTap:
                recordingInProgress
            default:
                TextInputView(text: $viewModel.text, inputFieldId: inputFieldId, style: style, availableInput: availableInput, localization: localization)
            }
        }
        .frame(minHeight: 48)
    }

    @ViewBuilder
    var rightView: some View {
        Group {
            switch state {
            case .empty, .waitingForRecordingPermission:
                if case .message = style, availableInput.isMediaAvailable {
                    cameraButton
                }
            case .isRecordingHold, .isRecordingTap:
                recordDurationInProcess
            case .hasRecording:
                recordDuration
            case .playingRecording, .pausedRecording:
                recordDurationLeft
            default:
                Color.clear.frame(width: 8, height: 1)
            }
        }
        .frame(minHeight: 48)
    }

    @ViewBuilder
    var editingButtons: some View {
        HStack {
            Button {
                onAction(.cancelEdit)
            } label: {
                Image(systemName: "xmark")
                    .foregroundStyle(.white)
                    .fontWeight(.bold)
                    .padding(5)
                    .background(Circle().foregroundStyle(.red))
            }

            Button {
                onAction(.saveEdit)
            } label: {
                Image(systemName: "checkmark")
                    .foregroundStyle(.white)
                    .fontWeight(.bold)
                    .padding(5)
                    .background(Circle().foregroundStyle(.green))
            }
        }
    }

    @ViewBuilder
    var rightOutsideButton: some View {
        if state == .editing {
            editingButtons
                .frame(height: 48)
        }
        else {
            ZStack {
                if [.isRecordingTap, .isRecordingHold].contains(state) {
                    RecordIndicator()
                        .viewSize(80)
                        .foregroundColor(theme.colors.sendButtonBackground)
                }
                Group {
                    if state.canSend || availableInput == .textOnly || availableInput == .textAndMedia {
                        sendButton
                            .disabled(!state.canSend)
                    } else {
                        recordButton
                            .highPriorityGesture(dragGesture())
                    }
                }
                .compositingGroup()
                .overlay(alignment: .top) {
                    Group {
                        if state == .isRecordingTap {
                            stopRecordButton
                        } else if state == .isRecordingHold {
                            lockRecordButton
                        }
                    }
                    .sizeGetter($overlaySize)
                    // hardcode 28 for now because sizeGetter returns 0 somehow
                    .offset(y: (state == .isRecordingTap ? -28 : -overlaySize.height) - 24)
                }
            }
            .viewSize(48)
        }
    }

    @ViewBuilder
    var viewOnTop: some View {
        if let message = viewModel.attachments.replyMessage {
            VStack(spacing: 8) {
                Rectangle()
                    .foregroundColor(theme.colors.messageFriendBG)
                    .frame(height: 2)

                HStack {
                    theme.images.reply.replyToMessage
                    Capsule()
                        .foregroundColor(theme.colors.messageMyBG)
                        .frame(width: 2)
                    VStack(alignment: .leading) {
                        Text(String(localized: "Reply to \(message.user.name)", bundle: .module))
                            .font(.caption2)
                            .foregroundColor(theme.colors.mainCaptionText)
                        if !message.text.isEmpty {
                            textView(message.text)
                                .font(.caption2)
                                .lineLimit(1)
                                .foregroundColor(theme.colors.mainText)
                        }
                    }
                    .padding(.vertical, 2)

                    Spacer()

                    if let first = message.attachments.first {
                        AsyncImageView(url: first.thumbnail)
                            .viewSize(30)
                            .cornerRadius(4)
                            .padding(.trailing, 16)
                    }

                    if let _ = message.recording {
                        theme.images.inputView.microphone
                            .renderingMode(.template)
                            .foregroundColor(theme.colors.mainTint)
                    }

                    theme.images.reply.cancelReply
                        .onTapGesture {
                            viewModel.attachments.replyMessage = nil
                        }
                }
                .padding(.horizontal, 26)
            }
            .fixedSize(horizontal: false, vertical: true)
        }
    }

    @ViewBuilder
    func textView(_ text: String) -> some View {
        if messageUseMarkdown,
           let attributed = try? AttributedString(markdown: text) {
            Text(attributed)
        } else {
            Text(text)
        }
    }

    var attachButton: some View {
        Button {
            onAction(.photo)
        } label: {
            theme.images.inputView.attach
                .viewSize(24)
                .padding(EdgeInsets(top: 12, leading: 12, bottom: 12, trailing: 8))
        }
    }

    var addButton: some View {
        Button {
            onAction(.add)
        } label: {
            theme.images.inputView.add
                .viewSize(24)
                .circleBackground(theme.colors.sendButtonBackground)
                .padding(EdgeInsets(top: 12, leading: 12, bottom: 12, trailing: 8))
        }
    }

    var cameraButton: some View {
        Button {
            onAction(.camera)
        } label: {
            theme.images.inputView.attachCamera
                .viewSize(24)
                .padding(EdgeInsets(top: 12, leading: 8, bottom: 12, trailing: 12))
        }
    }

    var sendButton: some View {
        Button {
            onAction(.send)
        } label: {
            theme.images.inputView.arrowSend
                .viewSize(48)
                .circleBackground(theme.colors.sendButtonBackground)
        }
    }

    var recordButton: some View {
        theme.images.inputView.microphone
            .viewSize(48)
            .circleBackground(theme.colors.sendButtonBackground)
            .frameGetter($recordButtonFrame)
    }

    var deleteRecordButton: some View {
        Button {
            onAction(.deleteRecord)
        } label: {
            theme.images.recordAudio.deleteRecord
                .viewSize(24)
                .padding(EdgeInsets(top: 12, leading: 12, bottom: 12, trailing: 8))
        }
        .frameGetter($deleteRecordFrame)
    }

    var stopRecordButton: some View {
        Button {
            onAction(.stopRecordAudio)
        } label: {
            theme.images.recordAudio.stopRecord
                .viewSize(28)
                .background(
                    Capsule()
                        .fill(Color.white)
                        .shadow(color: .black.opacity(0.4), radius: 1)
                )
        }
    }

    var lockRecordButton: some View {
        Button {
            onAction(.recordAudioLock)
        } label: {
            VStack(spacing: 20) {
                theme.images.recordAudio.lockRecord
                theme.images.recordAudio.sendRecord
            }
            .frame(width: 28)
            .padding(.vertical, 16)
            .background(
                Capsule()
                    .fill(Color.white)
                    .shadow(color: .black.opacity(0.4), radius: 1)
            )
        }
        .frameGetter($lockRecordFrame)
    }

    var swipeToCancel: some View {
        HStack {
            Spacer()
            Button {
                onAction(.deleteRecord)
            } label: {
                HStack {
                    theme.images.recordAudio.cancelRecord
<<<<<<< HEAD
                    Text("Cancel", bundle: .module)
=======
                        .renderingMode(.template)
                        .foregroundStyle(theme.colors.mainText)
                    Text(localization.cancelButtonText)
>>>>>>> a1841f04
                        .font(.footnote)
                        .foregroundColor(theme.colors.mainText)
                }
            }
            Spacer()
        }
    }

    var recordingInProgress: some View {
        HStack {
            Spacer()
<<<<<<< HEAD
            Text("Recording...", bundle: .module)
=======
            Text(localization.recordingText)
>>>>>>> a1841f04
                .font(.footnote)
                .foregroundColor(theme.colors.mainText)
            Spacer()
        }
    }

    var recordDurationInProcess: some View {
        HStack {
            Circle()
                .foregroundColor(theme.colors.recordDot)
                .viewSize(6)
            recordDuration
        }
    }

    var recordDuration: some View {
        Text(DateFormatter.timeString(Int(viewModel.attachments.recording?.duration ?? 0)))
            .foregroundColor(theme.colors.mainText)
            .opacity(0.6)
            .font(.caption2)
            .monospacedDigit()
            .padding(.trailing, 12)
    }

    var recordDurationLeft: some View {
        Text(DateFormatter.timeString(Int(recordingPlayer.secondsLeft)))
            .foregroundColor(theme.colors.mainText)
            .opacity(0.6)
            .font(.caption2)
            .monospacedDigit()
            .padding(.trailing, 12)
    }

    var playRecordButton: some View {
        Button {
            onAction(.playRecord)
        } label: {
            theme.images.recordAudio.playRecord
        }
    }

    var pauseRecordButton: some View {
        Button {
            onAction(.pauseRecord)
        } label: {
            theme.images.recordAudio.pauseRecord
        }
    }

    @ViewBuilder
    var recordWaveform: some View {
        if let samples = viewModel.attachments.recording?.waveformSamples {
            HStack(spacing: 8) {
                Group {
                    if state == .hasRecording || state == .pausedRecording {
                        playRecordButton
                    } else if state == .playingRecording {
                        pauseRecordButton
                    }
                }
                .frame(width: 20)

<<<<<<< HEAD
                RecordWaveformPlaying(samples: samples, progress: recordingPlayer.progress, color: theme.colors.textLightContext, addExtraDots: true) { progress in
                    recordingPlayer.seek(with: viewModel.attachments.recording!, to: progress)
                }
=======
                RecordWaveformPlaying(samples: samples, progress: recordingPlayer.progress, color: theme.colors.mainText, addExtraDots: true)
>>>>>>> a1841f04
            }
            .padding(.horizontal, 8)
        }
    }

    var backgroundColor: Color {
        switch style {
        case .message:
            return theme.colors.mainBG
        case .signature:
            return pickerTheme.main.albumSelectionBackground
        }
    }

    func dragGesture() -> some Gesture {
        DragGesture(minimumDistance: 0.0, coordinateSpace: .global)
            .onChanged { value in
                if dragStart == nil {
                    dragStart = Date()
                    cancelGesture = false
                    tapDelayTimer = Timer.scheduledTimer(withTimeInterval: tapDelay, repeats: false) { _ in
                        if state != .isRecordingTap, state != .waitingForRecordingPermission {
                            self.onAction(.recordAudioHold)
                        }
                    }
                }

                if value.location.y < lockRecordFrame.minY,
                   value.location.x > recordButtonFrame.minX {
                    cancelGesture = true
                    onAction(.recordAudioLock)
                }

                if value.location.x < UIScreen.main.bounds.width/2,
                   value.location.y > recordButtonFrame.minY {
                    cancelGesture = true
                    onAction(.deleteRecord)
                }
            }
            .onEnded() { value in
                if !cancelGesture {
                    tapDelayTimer = nil
                    if recordButtonFrame.contains(value.location) {
                        if let dragStart = dragStart, Date().timeIntervalSince(dragStart) < tapDelay {
                            onAction(.recordAudioTap)
                        } else if state != .waitingForRecordingPermission {
                            onAction(.send)
                        }
                    }
                    else if lockRecordFrame.contains(value.location) {
                        onAction(.recordAudioLock)
                    }
                    else if deleteRecordFrame.contains(value.location) {
                        onAction(.deleteRecord)
                    } else {
                        onAction(.send)
                    }
                }
                dragStart = nil
            }
    }
}<|MERGE_RESOLUTION|>--- conflicted
+++ resolved
@@ -429,13 +429,9 @@
             } label: {
                 HStack {
                     theme.images.recordAudio.cancelRecord
-<<<<<<< HEAD
-                    Text("Cancel", bundle: .module)
-=======
                         .renderingMode(.template)
                         .foregroundStyle(theme.colors.mainText)
                     Text(localization.cancelButtonText)
->>>>>>> a1841f04
                         .font(.footnote)
                         .foregroundColor(theme.colors.mainText)
                 }
@@ -447,11 +443,7 @@
     var recordingInProgress: some View {
         HStack {
             Spacer()
-<<<<<<< HEAD
-            Text("Recording...", bundle: .module)
-=======
             Text(localization.recordingText)
->>>>>>> a1841f04
                 .font(.footnote)
                 .foregroundColor(theme.colors.mainText)
             Spacer()
@@ -514,13 +506,9 @@
                 }
                 .frame(width: 20)
 
-<<<<<<< HEAD
-                RecordWaveformPlaying(samples: samples, progress: recordingPlayer.progress, color: theme.colors.textLightContext, addExtraDots: true) { progress in
+                RecordWaveformPlaying(samples: samples, progress: recordingPlayer.progress, color: theme.colors.mainText, addExtraDots: true) { progress in
                     recordingPlayer.seek(with: viewModel.attachments.recording!, to: progress)
                 }
-=======
-                RecordWaveformPlaying(samples: samples, progress: recordingPlayer.progress, color: theme.colors.mainText, addExtraDots: true)
->>>>>>> a1841f04
             }
             .padding(.horizontal, 8)
         }
