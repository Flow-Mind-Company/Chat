--- conflicted
+++ resolved
@@ -20,13 +20,8 @@
         TextField("", text: $text, axis: .vertical)
             .customFocus($globalFocusState.focus, equals: .uuid(inputFieldId))
             .placeholder(when: text.isEmpty) {
-<<<<<<< HEAD
-                Text(LocalizedStringKey(style.placeholder), bundle: .module)
-                    .foregroundColor(theme.colors.buttonBackground)
-=======
                 Text(localization.inputPlaceholder)
                     .foregroundColor(theme.colors.inputPlaceholderText)
->>>>>>> a1841f04
             }
             .foregroundColor(theme.colors.inputText)
             .padding(.vertical, 10)
