//
//  MessageMenu.swift
//  
//
//  Created by Alisa Mylnikova on 20.03.2023.
//

import SwiftUI
import FloatingButton
import enum FloatingButton.Alignment

public protocol MessageMenuAction: Equatable, CaseIterable {
    func title() -> String
    func icon() -> Image
}

public enum DefaultMessageMenuAction: MessageMenuAction {

    case copy
    case reply
    case edit(saveClosure: (String)->Void)

    public func title() -> String {
        switch self {
        case .copy:
            "Copy"
        case .reply:
            "Reply"
        case .edit:
            "Edit"
        }
    }

    public func icon() -> Image {
        switch self {
        case .copy:
            Image(systemName: "doc.on.doc")
        case .reply:
<<<<<<< HEAD
            Image(systemName: "arrowshape.turn.up.left")
          //  Image(.reply)
        case .edit:
            Image(systemName: "bubble.and.pencil")
           // Image(.edit)
=======
            Image(.reply)
        case .edit:
            Image(.edit)
>>>>>>> 6fc1de9f
        }
    }

    public static func == (lhs: DefaultMessageMenuAction, rhs: DefaultMessageMenuAction) -> Bool {
        switch (lhs, rhs) {
        case (.copy, .copy),
             (.reply, .reply),
             (.edit(_), .edit(_)):
            return true
        default:
            return false
        }
    }

    public static var allCases: [DefaultMessageMenuAction] = [
        .copy, .reply, .edit(saveClosure: {_ in})
    ]
}

struct MessageMenu<MainButton: View, ActionEnum: MessageMenuAction>: View {

    @Environment(\.chatTheme) private var theme

    @Binding var isShowingMenu: Bool
    @Binding var menuButtonsSize: CGSize
    var alignment: Alignment
    var leadingPadding: CGFloat
    var trailingPadding: CGFloat
    var font:UIFont? = nil
    var onAction: (ActionEnum) -> ()
    var mainButton: () -> MainButton

    var getFont: Font? {
        if let font {
            return Font(font)
        } else{
            return nil
        }
    }
    
    var body: some View {
        FloatingButton(
            mainButtonView: mainButton().allowsHitTesting(false),
            buttons: ActionEnum.allCases.map {
                menuButton(title: $0.title(), icon: $0.icon(), action: $0)
            },
            isOpen: $isShowingMenu
        )
        .straight()
        //.mainZStackAlignment(.top)
        .initialOpacity(0)
        .direction(.bottom)
        .alignment(alignment)
        .spacing(2)
        .animation(.linear(duration: 0.2))
        .menuButtonsSize($menuButtonsSize)
    }

    func menuButton(title: String, icon: Image, action: ActionEnum) -> some View {
        HStack(spacing: 0) {
            if alignment == .left {
                Color.clear.viewSize(leadingPadding)
            }

            ZStack {
                theme.colors.messageFriendBG
                    .cornerRadius(12)
                HStack {
                    Text(title)
                        .foregroundColor(theme.colors.menuText)
                    Spacer()
                    icon
                        .renderingMode(.template)
                        .foregroundStyle(theme.colors.menuText)
                }
                .font(getFont)
                .padding(.vertical, 11)
                .padding(.horizontal, 12)
            }
            .frame(width: 208)
            .fixedSize()
            .onTapGesture {
                onAction(action)
            }

            if alignment == .right {
                Color.clear.viewSize(trailingPadding)
            }
        }
    }
}<|MERGE_RESOLUTION|>--- conflicted
+++ resolved
@@ -36,17 +36,9 @@
         case .copy:
             Image(systemName: "doc.on.doc")
         case .reply:
-<<<<<<< HEAD
-            Image(systemName: "arrowshape.turn.up.left")
-          //  Image(.reply)
-        case .edit:
-            Image(systemName: "bubble.and.pencil")
-           // Image(.edit)
-=======
             Image(.reply)
         case .edit:
             Image(.edit)
->>>>>>> 6fc1de9f
         }
     }
 
