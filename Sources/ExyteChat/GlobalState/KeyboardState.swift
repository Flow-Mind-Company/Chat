--- conflicted
+++ resolved
@@ -15,12 +15,8 @@
     init() {
         subscribeKeyboardNotifications()
     }
-<<<<<<< HEAD
-    
+
     /// Requests the dismissal of the current / active keyboard
-=======
-
->>>>>>> ff3e67e8
     public func resignFirstResponder() {
         UIApplication.shared.sendAction(#selector(UIResponder.resignFirstResponder), to: nil, from: nil, for: nil)
     }
